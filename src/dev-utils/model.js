--- conflicted
+++ resolved
@@ -221,11 +221,7 @@
 
 	// Convert model selection to view selection.
 	if ( selection ) {
-<<<<<<< HEAD
 		modelToView.convertSelection( selection, writer );
-=======
-		modelToView.convertSelection( selection );
->>>>>>> 7db1feef
 	}
 
 	// Parse view to data string.
