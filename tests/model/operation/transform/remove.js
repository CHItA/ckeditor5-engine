--- conflicted
+++ resolved
@@ -150,8 +150,6 @@
 
 				syncClients();
 
-<<<<<<< HEAD
-=======
 				expectClients(
 					'<paragraph>Foo</paragraph>' +
 					'<blockQuote>' +
@@ -170,7 +168,6 @@
 
 				syncClients();
 
->>>>>>> e334195c
 				expectClients(
 					'<paragraph>Foo</paragraph>' +
 					'<blockQuote>' +
