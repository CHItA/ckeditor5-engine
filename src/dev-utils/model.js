--- conflicted
+++ resolved
@@ -21,14 +21,8 @@
 import ModelDocumentFragment from '../model/documentfragment';
 import DocumentSelection from '../model/documentselection';
 
-<<<<<<< HEAD
 import View from '../view/view';
-import ViewConversionDispatcher from '../conversion/viewconversiondispatcher';
-import ViewDocumentFragment from '../view/documentfragment';
-=======
 import UpcastDispatcher from '../conversion/upcastdispatcher';
-import ViewDocument from '../view/document';
->>>>>>> fd128a1c
 import ViewContainerElement from '../view/containerelement';
 import ViewAttributeElement from '../view/attributeelement';
 import ViewRootEditableElement from '../view/rooteditableelement';
@@ -196,26 +190,19 @@
 		selection = new ModelSelection( selectionOrPositionOrRange );
 	}
 
-<<<<<<< HEAD
-	// Setup model to view converter.
-	const viewDocumentFragment = new ViewDocumentFragment();
+	// Set up conversion.
+	// Create a temporary view controller.
 	const view = new View();
-	const viewSelection = view.document.selection;
-	const modelToView = new ModelConversionDispatcher( model, { mapper } );
-=======
-	// Set up conversion.
-	// Create a temporary view document.
-	const viewDocument = new ViewDocument();
+	const viewDocument = view.document;
 	const viewRoot = new ViewRootEditableElement( 'div' );
 
 	// Create a temporary root element in view document.
-	viewRoot.document = viewDocument;
+	viewRoot.document = view.document;
 	viewRoot.rootName = 'main';
 	viewDocument.roots.add( viewRoot );
 
 	// Create and setup downcast dispatcher.
-	const downcastDispatcher = new DowncastDispatcher( model, { mapper, viewSelection: viewDocument.selection } );
->>>>>>> fd128a1c
+	const downcastDispatcher = new DowncastDispatcher( model, { mapper } );
 
 	// Bind root elements.
 	mapper.bindElements( node.root, viewRoot );
@@ -236,20 +223,12 @@
 	downcastDispatcher.on( 'selection', convertCollapsedSelection() );
 
 	// Convert model to view.
-<<<<<<< HEAD
 	const writer = view._writer;
-	modelToView.convertInsert( range, writer );
+	downcastDispatcher.convertInsert( range, writer );
 
 	// Convert model selection to view selection.
 	if ( selection ) {
-		modelToView.convertSelection( selection, writer );
-=======
-	downcastDispatcher.convertInsert( range );
-
-	// Convert model selection to view selection.
-	if ( selection ) {
-		downcastDispatcher.convertSelection( selection );
->>>>>>> fd128a1c
+		downcastDispatcher.convertSelection( selection, writer );
 	}
 
 	// Parse view to data string.
@@ -258,7 +237,7 @@
 	// Removing unneccessary <div> and </div> added because `viewRoot` was also stringified alongside input data.
 	data = data.substr( 5, data.length - 11 );
 
-	viewDocument.destroy();
+	view.destroy();
 
 	// Replace valid XML `model-text-with-attributes` element name to `$text`.
 	return data.replace( new RegExp( 'model-text-with-attributes', 'g' ), '$text' );
